--- conflicted
+++ resolved
@@ -4,6 +4,7 @@
 	"io/ioutil"
 	"net"
 	"net/http"
+  "net/url"
 	"os"
 	"strconv"
 	"strings"
@@ -15,15 +16,7 @@
 	"github.com/aws/aws-sdk-go/aws/session"
 	"github.com/aws/aws-sdk-go/service/s3"
 	"github.com/pkg/errors"
-<<<<<<< HEAD
-	"net"
-	"net/url"
-	"os"
-	"strconv"
-	"strings"
-=======
 	"github.com/wal-g/tracelog"
->>>>>>> dffa2d18
 )
 
 const DefaultPort = "443"
