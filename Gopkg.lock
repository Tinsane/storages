--- conflicted
+++ resolved
@@ -92,13 +92,8 @@
     "service/sts/stsiface",
   ]
   pruneopts = "UT"
-<<<<<<< HEAD
   revision = "80760876d2f0fe900443900ba667b7a15ebfd055"
   version = "v1.30.24"
-=======
-  revision = "02b4b7ee6be1875f36e9c9a0a4c773115957d03b"
-  version = "v1.26.1"
->>>>>>> 4f74fbcd
 
 [[projects]]
   digest = "1:ffe9824d294da03b391f44e1ae8281281b4afc1bdaa9588c9097785e3af10cec"
